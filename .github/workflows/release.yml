--- conflicted
+++ resolved
@@ -259,17 +259,10 @@
         run: |
           set -ex
           cd build
-<<<<<<< HEAD
-          cpack
-          BASENAME="contour-${{ steps.set_env_var.outputs.version }}-${{ steps.set_env_var.outputs.RUN_ID }}-osx"
-          mv -vf "Contour-${{ steps.set_env_var.outputs.version }}-Darwin.zip" "${BASENAME}.zip"
-          mv -vf "Contour-${{ steps.set_env_var.outputs.version }}-Darwin.dmg" "${BASENAME}.dmg"
-=======
           sudo cpack
           BASENAME="contour-${{ steps.set_env_var.outputs.version }}-${{ steps.set_env_var.outputs.RUN_ID }}-osx"
           mv -vf "Contour-${{ steps.set_env_var.outputs.version }}-Darwin.zip" "../${BASENAME}.zip"
           mv -vf "Contour-${{ steps.set_env_var.outputs.version }}-Darwin.dmg" "../${BASENAME}.dmg"
->>>>>>> 440c8574
       - name: upload to artifact store (ZIP)
         uses: actions/upload-artifact@v2
         with:
@@ -408,11 +401,7 @@
 
       # -------------------------------------------------------------
       - name: Upload OS/X ZIP package
-<<<<<<< HEAD
-        id: upload-release-asset-osx
-=======
         id: upload-release-asset-osx-zip
->>>>>>> 440c8574
         uses: actions/upload-release-asset@v1
         env:
           GITHUB_TOKEN: ${{ secrets.GITHUB_TOKEN }}
@@ -424,11 +413,7 @@
 
       # -------------------------------------------------------------
       - name: Upload OS/X DMG package
-<<<<<<< HEAD
-        id: upload-release-asset-osx
-=======
         id: upload-release-asset-osx-dmg
->>>>>>> 440c8574
         uses: actions/upload-release-asset@v1
         env:
           GITHUB_TOKEN: ${{ secrets.GITHUB_TOKEN }}
